--- conflicted
+++ resolved
@@ -52,7 +52,41 @@
       sh -c "cqlsh cassandra -f /docker-entrypoint-initdb.d/init.cql"
     restart: "no"
 
-<<<<<<< HEAD
+  prometheus:
+    image: docker.io/prom/prometheus:v3.3.0
+    container_name: prometheus
+    ports:
+      - "9090:9090"
+    command: "--config.file=/etc/prometheus/prometheus.yaml"
+    volumes:
+      - ./config/prometheus.yaml:/etc/prometheus/prometheus.yaml:ro
+      - prometheus-data:/prometheus
+    restart: unless-stopped
+
+  grafana:
+    image: docker.io/grafana/grafana-oss:11.6.0
+    container_name: grafana
+    ports:
+      - "3000:3000"
+    volumes:
+      - grafana-data:/var/lib/grafana
+    restart: unless-stopped
+  
+  cassandra-exporter:
+    build:
+      context: ./exporter
+      dockerfile: Dockerfile
+    environment:
+      - CASSANDRA_CONTACT_POINTS=cassandra
+      - CASSANDRA_PORT=9042
+      - POLL_INTERVAL=30
+      - EXPORTER_PORT=9123
+    depends_on:
+      - cassandra
+    ports:
+      - "9123:9123"
+
+
   sales_producer:
     build: ./sales
     depends_on:
@@ -98,47 +132,10 @@
     restart: 'always'
     environment:
       - ROLE=inventory_consumer
-=======
-  prometheus:
-    image: docker.io/prom/prometheus:v3.3.0
-    container_name: prometheus
-    ports:
-      - "9090:9090"
-    command: "--config.file=/etc/prometheus/prometheus.yaml"
-    volumes:
-      - ./config/prometheus.yaml:/etc/prometheus/prometheus.yaml:ro
-      - prometheus-data:/prometheus
-    restart: unless-stopped
-
-  grafana:
-    image: docker.io/grafana/grafana-oss:11.6.0
-    container_name: grafana
-    ports:
-      - "3000:3000"
-    volumes:
-      - grafana-data:/var/lib/grafana
-    restart: unless-stopped
-  
-  cassandra-exporter:
-    build:
-      context: ./exporter
-      dockerfile: Dockerfile
-    environment:
-      - CASSANDRA_CONTACT_POINTS=cassandra
-      - CASSANDRA_PORT=9042
-      - POLL_INTERVAL=30
-      - EXPORTER_PORT=9123
-    depends_on:
-      - cassandra
-    ports:
-      - "9123:9123"
-
->>>>>>> 931e2b9f
 
   app:
     build: ./app
     environment:
-<<<<<<< HEAD
       - ROLE=app
     depends_on:
       cassandra-init:
@@ -153,15 +150,9 @@
         condition: service_started
     ports:
       - "8000:8000" 
-=======
-      - ROLE=producer  # or 'consumer'
-    depends_on:
-      - kafka
-      - cassandra
 
 volumes:
   prometheus-data:
     driver: local
   grafana-data:
-    driver: local
->>>>>>> 931e2b9f
+    driver: local